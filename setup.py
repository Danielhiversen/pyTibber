--- conflicted
+++ resolved
@@ -6,12 +6,7 @@
     install_requires=[
         "aiohttp>=3.0.6",
         "async_timeout>=1.4.0",
-<<<<<<< HEAD
-        "graphql-subscription-manager>=0.3.5",
-=======
-        "websockets>=6.0",
         "graphql-subscription-manager>=0.3.6",
->>>>>>> 0d792c99
         "pytz",
         "python-dateutil",
     ],
