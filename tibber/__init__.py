--- conflicted
+++ resolved
@@ -15,12 +15,6 @@
 from .tibber_home import TibberHome
 
 DEFAULT_TIMEOUT = 10
-<<<<<<< HEAD
-DEMO_TOKEN = "5K4MVS-OjfWhK_4yrjOlFe1F6kJXPVf7eQYggo8ebAE"
-API_ENDPOINT = "https://api.tibber.com/v1-beta/gql"
-=======
-SUB_ENDPOINT = "wss://api.tibber.com/v1-beta/gql/subscriptions"
->>>>>>> e764b973
 
 _LOGGER = logging.getLogger(__name__)
 
@@ -34,15 +28,10 @@
         self,
         access_token: str = DEMO_TOKEN,
         timeout: int = DEFAULT_TIMEOUT,
-<<<<<<< HEAD
-        websession: Optional[aiohttp.ClientSession] = None,
-        time_zone: Optional[dt.tzinfo] = None,
-        user_agent: str = None,
-        api_endpoint: str = API_ENDPOINT,  # Allow overriding API endpoint for easy testing
-=======
         websession: aiohttp.ClientSession | None = None,
         time_zone: dt.tzinfo | None = None,
->>>>>>> e764b973
+        user_agent: str | None = None,
+        api_endpoint: str | None = API_ENDPOINT,  # Allow overriding API endpoint for easy testing
     ):
         """Initialize the Tibber connection.
 
@@ -69,12 +58,8 @@
         self._active_home_ids: list[str] = []
         self._all_home_ids: list[str] = []
         self._homes: dict[str, TibberHome] = {}
-<<<<<<< HEAD
-        self.sub_manager: Optional[SubscriptionManager] = None
+        self.sub_manager: SubscriptionManager | None = None
         self.api_endpoint = api_endpoint
-=======
-        self.sub_manager: SubscriptionManager | None = None
->>>>>>> e764b973
         try:
             user_agent = self.websession._default_headers.get(
                 aiohttp.hdrs.USER_AGENT, ""
