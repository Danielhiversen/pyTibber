--- conflicted
+++ resolved
@@ -263,12 +263,7 @@
 
     async def fetch_consumption_data(self):
         """Update consumption info async."""
-<<<<<<< HEAD
-        # pylint: disable=consider-using-f-string)
         now = dt.datetime.utcnow()
-=======
-        now = dt.datetime.utcnow().astimezone(dt.timezone.utc)
->>>>>>> 33e78e85
         if self.last_cons_data_timestamp is not None and (
             now - self.last_cons_data_timestamp
         ) < dt.timedelta(hours=24):
