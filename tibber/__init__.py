--- conflicted
+++ resolved
@@ -36,20 +36,9 @@
     ) -> None:
         """Initialize the Tibber connection."""
         if websession is None:
-<<<<<<< HEAD
-
-            async def _create_session() -> aiohttp.ClientSession:
-                return aiohttp.ClientSession(
-                    headers={aiohttp.hdrs.USER_AGENT: f"pyTibber/{__version__}"}
-                )
-
-            loop = asyncio.get_event_loop()
-            self.websession = loop.run_until_complete(_create_session())
-=======
             self.websession = aiohttp.ClientSession(
                 headers={aiohttp.hdrs.USER_AGENT: f"pyTibber/{__version__}"}
             )
->>>>>>> 479137d0
         else:
             self.websession = websession
         self._timeout = timeout
@@ -66,17 +55,7 @@
         """Close the Tibber connection."""
         await self.websession.close()
 
-<<<<<<< HEAD
-    def sync_close_connection(self) -> None:
-        """Close the Tibber connection."""
-        loop = asyncio.get_event_loop()
-        task = loop.create_task(self.close_connection())
-        loop.run_until_complete(task)
-
     async def rt_connect(self) -> None:
-=======
-    async def rt_connect(self):
->>>>>>> 479137d0
         """Start subscription manager for real time data."""
         if self.sub_manager is not None:
             return
@@ -144,17 +123,7 @@
             _LOGGER.error("Received non-compatible response %s", errors)
         return result
 
-<<<<<<< HEAD
-    def sync_update_info(self, *_: Any) -> None:
-        """Update home info."""
-        loop = asyncio.get_event_loop()
-        task = loop.create_task(self.update_info())
-        loop.run_until_complete(task)
-
     async def update_info(self, *_: Any) -> None:
-=======
-    async def update_info(self, *_):
->>>>>>> 479137d0
         """Update home info async."""
         query = """
         {
@@ -277,34 +246,15 @@
         """Initialize the Tibber home class."""
         self._tibber_control = tibber_control
         self._home_id = home_id
-<<<<<<< HEAD
         self._current_price_info: dict[str, dict] = {}
         self._price_info: dict[dt.datetime, str] = {}
         self._level_info: dict[dt.datetime, str] = {}
-        self.sub_manager = None
         self.info: dict[str, Any] | None = {}
-=======
-        self._current_price_total = None
-        self._current_price_info = {}
-        self._price_info = {}
-        self._level_info = {}
-        self.info = {}
->>>>>>> 479137d0
         self._subscription_id = None
         self._data = None
         self.last_data_timestamp = None
 
-<<<<<<< HEAD
-    def sync_update_info(self) -> None:
-        """Update current price info."""
-        loop = asyncio.get_event_loop()
-        task = loop.create_task(self.update_info())
-        loop.run_until_complete(task)
-
     async def update_info(self) -> None:
-=======
-    async def update_info(self):
->>>>>>> 479137d0
         """Update current price info async."""
         # pylint: disable=consider-using-f-string)
         query = (
@@ -459,17 +409,7 @@
         self.info = await self._tibber_control.execute(query)
         self._process_price_info(self.info)
 
-<<<<<<< HEAD
-    def sync_update_current_price_info(self) -> None:
-        """Update current price info."""
-        loop = asyncio.get_event_loop()
-        task = loop.create_task(self.update_current_price_info())
-        loop.run_until_complete(task)
-
     async def update_current_price_info(self) -> None:
-=======
-    async def update_current_price_info(self):
->>>>>>> 479137d0
         """Update current price info async."""
         # pylint: disable=consider-using-f-string)
         query = (
@@ -507,17 +447,7 @@
         if price_info:
             self._current_price_info = price_info
 
-<<<<<<< HEAD
-    def sync_update_price_info(self) -> None:
-        """Update current price info."""
-        loop = asyncio.get_event_loop()
-        task = loop.create_task(self.update_price_info())
-        loop.run_until_complete(task)
-
     async def update_price_info(self) -> None:
-=======
-    async def update_price_info(self):
->>>>>>> 479137d0
         """Update price info async."""
         # pylint: disable=consider-using-f-string)
         query = (
@@ -757,18 +687,7 @@
         self._data = data["nodes"]
         return self._data
 
-<<<<<<< HEAD
-    def sync_get_historic_data(self, n_data: int, resolution: str = RESOLUTION_HOURLY):
-        """get historic data."""
-        loop = asyncio.get_event_loop()
-        task = loop.create_task(self.get_historic_data(n_data, resolution))
-        loop.run_until_complete(task)
-        return self._data
-
     def current_price_data(self) -> float:
-=======
-    def current_price_data(self):
->>>>>>> 479137d0
         """get current price."""
         now = dt.datetime.now(self._tibber_control.time_zone)
         res = None, None, None
