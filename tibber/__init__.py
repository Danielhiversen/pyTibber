--- conflicted
+++ resolved
@@ -8,13 +8,9 @@
 import zoneinfo
 
 import async_timeout
-<<<<<<< HEAD
 from aiohttp import ClientError, ClientSession, hdrs
-from graphql_subscription_manager import SubscriptionManager
-=======
 from gql import Client
 from gql.transport.websockets import WebsocketsTransport
->>>>>>> 51484555
 
 from .const import API_ENDPOINT, DEMO_TOKEN, __version__
 from .exceptions import FatalHttpException, InvalidLogin, RetryableHttpException
@@ -53,17 +49,12 @@
         """
 
         if websession is None:
-<<<<<<< HEAD
-            self.websession = ClientSession(
-                headers={hdrs.USER_AGENT: f"pyTibber/{__version__}"}
-=======
             websession = aiohttp.ClientSession()
         elif user_agent is None:
-            user_agent = websession.headers.get(aiohttp.hdrs.USER_AGENT)
+            user_agent = websession.headers.get(hdrs.USER_AGENT)
         if user_agent is None:
             raise Exception(
                 "Please provide value for HTTP user agent. Example: MyHomeAutomationServer/1.2.3"
->>>>>>> 51484555
             )
         self.user_agent = f"{user_agent} pyTibber/{__version__}"
         self.websession = websession
@@ -76,16 +67,6 @@
         self._active_home_ids: list[str] = []
         self._all_home_ids: list[str] = []
         self._homes: dict[str, TibberHome] = {}
-<<<<<<< HEAD
-        self.sub_manager: SubscriptionManager | None = None
-        try:
-            user_agent = self.websession._default_headers.get(
-                hdrs.USER_AGENT, ""
-            )  # will be fixed by aiohttp 4.0
-        except Exception:  # pylint: disable=broad-except
-            user_agent = ""
-        self.user_agent = f"{user_agent} pyTibber/{__version__}"
-=======
         self.sub_manager: Client = Client(
             transport=TibberWebsocketsTransport(
                 SUB_ENDPOINT,
@@ -94,7 +75,6 @@
             ),
         )
         self.api_endpoint = api_endpoint
->>>>>>> 51484555
 
     async def close_connection(self) -> None:
         """Close the Tibber connection.
@@ -163,22 +143,13 @@
             "data": payload,
         }
         try:
-<<<<<<< HEAD
-            async with async_timeout.timeout(self._timeout):
-                resp = await self.websession.post(API_ENDPOINT, **post_args)
-
-            return await extract_response_data(resp)
-
-        except ClientError as err:
-=======
             async with async_timeout.timeout(timeout):
                 resp = await self.websession.post(self.api_endpoint, **post_args)
-            if resp.status != 200:
-                _LOGGER.error("Error connecting to Tibber, resp code: %s", resp.status)
-                return None
-            result = await resp.json()
-        except aiohttp.ClientError:
->>>>>>> 51484555
+
+            return await extract_response_data(resp)
+
+        except ClientError as err:
+
             if retry > 0:
                 return await self._execute(
                     document,
@@ -323,14 +294,7 @@
     @property
     def home_ids(self) -> list[str]:
         """Return list of home ids."""
-<<<<<<< HEAD
         return self.get_home_ids(only_active=True)
-=======
-        return self.get_home_ids(only_active=True)
-
-
-class InvalidLogin(Exception):
-    """Invalid login exception."""
 
 
 class TibberWebsocketsTransport(WebsocketsTransport):
@@ -416,5 +380,4 @@
                 )
                 await asyncio.sleep(delay_seconds)
             else:
-                _LOGGER.debug("Watchdog: Reconnected successfully")
->>>>>>> 51484555
+                _LOGGER.debug("Watchdog: Reconnected successfully")