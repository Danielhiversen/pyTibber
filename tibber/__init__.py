--- conflicted
+++ resolved
@@ -229,15 +229,10 @@
                 }
               }
             }
-<<<<<<< HEAD
           }
         }
         ''' % self._home_id)
         self.info = await self._tibber_control.execute(query)
-=======
-        ''' % (self._home_id))
-        self.info = await self._execute(query)
->>>>>>> 45c5e9b6
 
     def sync_update_current_price_info(self):
         """Update current price info."""
