name: Code checker

on:
  push:
  pull_request:
  schedule:
    - cron: "0 4 * * *"

jobs:
  validate:
    runs-on: "ubuntu-latest"
    strategy:
      matrix:
        python-version:
          - "3.9"
          - "3.10"
    steps:
      - uses: actions/checkout@v3
      - name: Set up Python ${{ matrix.python-version }}
        uses: actions/setup-python@v4
        with:
          python-version: ${{ matrix.python-version }}
<<<<<<< HEAD
          cache: pip
      - run: pip install -r requirements.txt

      - name: Flake8 Code Linter
        run: |
            flake8 tibber/ --max-line-length=120  --extend-ignore=S105,S110

=======
          cache: 'pip'

      - name: Install depencency
        run: |
            pip install -r requirements.txt
            pip install dlint flake8 flake8-bugbear flake8-deprecated flake8-executable isort pylint pytest pytest-cov pytest-asyncio
      - name: Flake8 Code Linter
        run: |
            flake8 tibber/ 
>>>>>>> 7c5d2533
      - name: isort
        run: |
            isort **/*.py

      - name: Pylint Code Linter
        run: |
            pylint tibber --max-line-length 120

      - name: Pytest
        run: |
            py.test --cov=tibber --cov=tibber test/test.py

      - name: MyPy
        run: |
            mypy --follow-imports silent --ignore-missing-imports tibber<|MERGE_RESOLUTION|>--- conflicted
+++ resolved
@@ -20,15 +20,6 @@
         uses: actions/setup-python@v4
         with:
           python-version: ${{ matrix.python-version }}
-<<<<<<< HEAD
-          cache: pip
-      - run: pip install -r requirements.txt
-
-      - name: Flake8 Code Linter
-        run: |
-            flake8 tibber/ --max-line-length=120  --extend-ignore=S105,S110
-
-=======
           cache: 'pip'
 
       - name: Install depencency
@@ -38,7 +29,7 @@
       - name: Flake8 Code Linter
         run: |
             flake8 tibber/ 
->>>>>>> 7c5d2533
+
       - name: isort
         run: |
             isort **/*.py
